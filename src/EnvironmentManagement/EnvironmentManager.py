--- conflicted
+++ resolved
@@ -61,11 +61,8 @@
 
         self._player_queue_list: deque[str] = deque()
         self._active_anki_cars: List[Vehicle] = []
-<<<<<<< HEAD
         self._active_bots: List[Bot] = []
-=======
         self._player_list: List[Driver] = []
->>>>>>> cbaeb9e9
 
         # vehicle_ids for the switch of vehicles
         self._active_virtual_cars: List[str] = []

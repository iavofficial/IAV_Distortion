# Copyright 2024 IAV GmbH
#
# This file is part of the IAV-Distortion project an interactive
# and educational showcase designed to demonstrate the need
# of automotive cybersecurity in a playful, engaging manner.
# and is released under the "Apache 2.0". Please see the LICENSE
# file that should have been included as part of this package.
#
<<<<<<< HEAD
from flask_socketio import SocketIO
from DataModel.PhysicalCar import PhysicalCar
=======
import logging

from DataModel.ModelCar import ModelCar
>>>>>>> b2554847
from DataModel.Vehicle import Vehicle
from DataModel.VirtualCar import VirtualCar
from VehicleManagement.AnkiController import AnkiController
from VehicleManagement.FleetController import FleetController
from VehicleManagement.VehicleController import VehicleController

from LocationService.TrackPieces import TrackBuilder, FullTrack
from LocationService.Track import TrackPieceType

class EnvironmentManager:

<<<<<<< HEAD
    def __init__(self, fleet_ctrl: FleetController, socketio: SocketIO):
=======
    def __init__(self, fleet_ctrl: FleetController):
        self.logger = logging.getLogger(__name__)
        self.logger.setLevel(logging.DEBUG)
        console_handler = logging.StreamHandler()
        self.logger.addHandler(console_handler)

>>>>>>> b2554847
        self._fleet_ctrl = fleet_ctrl
        self._player_queue_list = []
        self._car_queue_list = []
        self._player_uuid_map = {}
        self._active_anki_cars = []
        self.staff_ui = None

        # self.find_unpaired_anki_cars()

<<<<<<< HEAD
        # number used for naming virtual vehicles
        self._virtual_vehicle_num: int = 1

        self._socketio: SocketIO = socketio
=======
>>>>>>> b2554847

    def set_staff_ui(self, staff_ui):
        self.staff_ui = staff_ui
        return

    def get_player_uuid_mapping(self):
        return self._player_uuid_map

    def get_player_queue(self):
        return self._player_queue_list

    def set_player_uuid_mapping(self, player_id: str, uuid: str):
        self._player_uuid_map.update({player_id: uuid})

        if uuid in self._car_queue_list:
            self._car_queue_list.remove(uuid)
        if player_id in self._player_queue_list:
            self._player_queue_list.remove(player_id)

        self.logger.debug("Updated player UUID map: %s", self._player_uuid_map)
        print("added uuid")
        self._update_staff_ui()
        return

    def connect_all_anki_cars(self) -> list[Vehicle]:
        found_anki_cars = self.find_unpaired_anki_cars()
        for vehicle_uuid in found_anki_cars:
            self.logger.info(f'Connecting to vehicle {vehicle_uuid}')
            self.add_vehicle(vehicle_uuid)
        return self.get_vehicle_list()

    def find_unpaired_anki_cars(self) -> list[str]:
        self.logger.info("Searching for unpaired Anki cars")
        found_devices = self._fleet_ctrl.scan_for_anki_cars()
        # remove already active uuids:
        new_devices = []
        new_devices = [device for device in found_devices if device not in self._player_uuid_map.values()]

        if new_devices:
            self.logger.info(f"Found new devices: {new_devices}")
        else:
            self.logger.info("No new devices found")

        return new_devices

    def get_vehicle_list(self) -> list[Vehicle]:
        return self._active_anki_cars

    def remove_vehicle(self, uuid_to_remove: str):
        self.logger.info(f"Removing vehicle with UUID {uuid_to_remove}")
        player_to_remove = ''
        for player, uuid in self._player_uuid_map.items():
            if uuid == uuid_to_remove:
                player_to_remove = player

        if player_to_remove != '':
            del self._player_uuid_map[player_to_remove]
            self._update_staff_ui()

        self._active_anki_cars = [vehicle for vehicle in self._active_anki_cars if vehicle.vehicle_id != uuid_to_remove]
        self.logger.debug("Updated list of active vehicles: %s", self._active_anki_cars)

        found_vehicle = next((o for o in self._active_anki_cars if o.vehicle_id == uuid_to_remove), None)
        self._active_anki_cars.remove(found_vehicle)
        found_vehicle.__del__()

        return

<<<<<<< HEAD
    def get_smallest_available_num(self) -> str:
            players_as_ints = [int(player) for player in self._player_uuid_map.keys()]
            if not players_as_ints:
                max_player = 0
                smallest_available_num = '1'
=======


    def add_player(self, player_id: str):
        """
        Add a player to the waiting queue.
        """
        if player_id in self._player_queue_list:
            print(f'Player {player_id} is already in the queue!')
            return
        else:
            self._player_queue_list.append(player_id)
            print(self._player_queue_list)

        if len(self._car_queue_list) > 0:
            self.add_vehicle(uuid=self._car_queue_list.pop(0))
        else:
            self._update_staff_ui()

    def remove_player(self, player_id: str):
        """
        Remove a player from the waiting queue and add them to the active list.
        """
        if player_id  in self._player_queue_list:
            self._player_queue_list.remove(player_id)
        if player_id in self._player_uuid_map:
            uuid = self._player_uuid_map[player_id]
            del self._player_uuid_map[player_id]
            # Assuming a car has become available and the player is added to the active list
            self.add_vehicle(uuid=uuid)

        self._update_staff_ui()

    def add_vehicle(self, uuid: str):
        self.logger.debug(f"Adding vehicle with UUID {uuid}")
        if uuid in self._player_uuid_map.values():
            print('UUID already exists!')
            return
        else:
            # if player queue is not empty, take first player id
            if len(self._player_queue_list) > 0:
                player = self._player_queue_list.pop(0)
>>>>>>> b2554847
            else:
                self._car_queue_list.append(uuid)
                self._update_staff_ui()
                return


<<<<<<< HEAD
            return smallest_available_num

    def add_vehicle(self, uuid: str):
        if uuid in self._player_uuid_map.values():
            print('UUID already exists!')
            return
        else:

            smallest_available_num = self.get_smallest_available_num()
            # print(f'Player: {smallest_available_num}, UUID: {uuid}')

=======
            print(f'Player: {player}, UUID: {uuid}')
>>>>>>> b2554847
            anki_car_controller = AnkiController()
            temp_vehicle = PhysicalCar(uuid, anki_car_controller, self.get_track(), self._socketio)
            temp_vehicle.initiate_connection(uuid)
            temp_vehicle = True
            if temp_vehicle:
                self.set_player_uuid_mapping(player_id=player, uuid=uuid)

                temp_vehicle.player = player
                self._active_anki_cars.append(temp_vehicle)
            return

    def add_virtual_vehicle(self):
        name = f"Virtual Vehicle {self._virtual_vehicle_num}"
        if name in self._player_uuid_map.values():
            print('name already exists!')
            return
        self._virtual_vehicle_num += 1
        smallest_available_num = self.get_smallest_available_num()
        vehicle = VirtualCar(name, self.get_track(), self._socketio)
        self.set_player_uuid_mapping(player_id=smallest_available_num, uuid=name)
        vehicle.player = smallest_available_num
        self._active_anki_cars.append(vehicle)

    def get_track(self) -> FullTrack:
        track: FullTrack = TrackBuilder()\
            .append(TrackPieceType.STRAIGHT_WE)\
            .append(TrackPieceType.CURVE_WS)\
            .append(TrackPieceType.CURVE_NW)\
            .append(TrackPieceType.STRAIGHT_EW)\
            .append(TrackPieceType.CURVE_EN)\
            .append(TrackPieceType.CURVE_SE)\
            .build()

        return track

    def _update_staff_ui(self):
        if self.staff_ui is not None:
            self.staff_ui.update_map_of_uuids(self._player_uuid_map)
        else:
            print("staff_ui instance is not yet set!")
        return<|MERGE_RESOLUTION|>--- conflicted
+++ resolved
@@ -6,16 +6,12 @@
 # and is released under the "Apache 2.0". Please see the LICENSE
 # file that should have been included as part of this package.
 #
-<<<<<<< HEAD
+import logging
 from flask_socketio import SocketIO
-from DataModel.PhysicalCar import PhysicalCar
-=======
-import logging
-
-from DataModel.ModelCar import ModelCar
->>>>>>> b2554847
+
 from DataModel.Vehicle import Vehicle
 from DataModel.VirtualCar import VirtualCar
+from DataModel.PhysicalCar import PhysicalCar
 from VehicleManagement.AnkiController import AnkiController
 from VehicleManagement.FleetController import FleetController
 from VehicleManagement.VehicleController import VehicleController
@@ -25,16 +21,12 @@
 
 class EnvironmentManager:
 
-<<<<<<< HEAD
     def __init__(self, fleet_ctrl: FleetController, socketio: SocketIO):
-=======
-    def __init__(self, fleet_ctrl: FleetController):
         self.logger = logging.getLogger(__name__)
         self.logger.setLevel(logging.DEBUG)
         console_handler = logging.StreamHandler()
         self.logger.addHandler(console_handler)
 
->>>>>>> b2554847
         self._fleet_ctrl = fleet_ctrl
         self._player_queue_list = []
         self._car_queue_list = []
@@ -44,13 +36,10 @@
 
         # self.find_unpaired_anki_cars()
 
-<<<<<<< HEAD
         # number used for naming virtual vehicles
         self._virtual_vehicle_num: int = 1
 
         self._socketio: SocketIO = socketio
-=======
->>>>>>> b2554847
 
     def set_staff_ui(self, staff_ui):
         self.staff_ui = staff_ui
@@ -119,13 +108,11 @@
 
         return
 
-<<<<<<< HEAD
     def get_smallest_available_num(self) -> str:
             players_as_ints = [int(player) for player in self._player_uuid_map.keys()]
             if not players_as_ints:
                 max_player = 0
                 smallest_available_num = '1'
-=======
 
 
     def add_player(self, player_id: str):
@@ -167,28 +154,13 @@
             # if player queue is not empty, take first player id
             if len(self._player_queue_list) > 0:
                 player = self._player_queue_list.pop(0)
->>>>>>> b2554847
             else:
                 self._car_queue_list.append(uuid)
                 self._update_staff_ui()
                 return
 
 
-<<<<<<< HEAD
-            return smallest_available_num
-
-    def add_vehicle(self, uuid: str):
-        if uuid in self._player_uuid_map.values():
-            print('UUID already exists!')
-            return
-        else:
-
-            smallest_available_num = self.get_smallest_available_num()
-            # print(f'Player: {smallest_available_num}, UUID: {uuid}')
-
-=======
             print(f'Player: {player}, UUID: {uuid}')
->>>>>>> b2554847
             anki_car_controller = AnkiController()
             temp_vehicle = PhysicalCar(uuid, anki_car_controller, self.get_track(), self._socketio)
             temp_vehicle.initiate_connection(uuid)

--- conflicted
+++ resolved
@@ -11,11 +11,8 @@
 from typing import List, Dict, Callable
 from collections import deque
 import asyncio
-<<<<<<< HEAD
+from deprecated import deprecated
 from enum import Enum
-=======
-from deprecated import deprecated
->>>>>>> 2b3c4d7b
 
 from DataModel.PhysicalCar import PhysicalCar
 from DataModel.Vehicle import Vehicle

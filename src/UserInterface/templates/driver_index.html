<!DOCTYPE html>
<html lang="en">
  <head>
    <meta charset="UTF-8" />
    <title>Driver {{player}}</title>

    <!-- general style sheet -->
    <link
      rel="stylesheet"
      href="{{ url_for('static', filename='general.css')}}"
    />
    <!-- to include stylesheet when running webinterface with flask -->
    <link rel="stylesheet" href="../static/general.css" />
    <!-- link to stylesheet for development for working preview -->

    <!-- custom header stylesheet -->
    <link
      rel="stylesheet"
      href="{{ url_for('static', filename='custom_header.css')}}"
    />
    <!-- to include stylesheet when running webinterface with flask -->
    <link rel="stylesheet" href="../static/custom_header.css" />
    <!-- link to stylesheet for development for working preview -->

    <link
      rel="stylesheet"
      href="{{ url_for('static', filename='driver.css')}}"
    />
    <!-- to include stylesheet when running webinterface with flask -->
    <link rel="stylesheet" href="../static/driver.css" />
    <!-- link to stylesheet for development for working preview -->

    <!-- Include socket.io library -->
    <script src="{{ url_for('static', filename='external_resources/socketio/4.7.5/socket.io.js')}}"></script>
  </head>
  <body>
    <div class="overlay" id="infoBoxOverlay">
<<<<<<< HEAD
      <div class="info-box">
        <div class="info-title">
          <h2>Information</h2>
=======
        <div class="info-box">
            <div class="info-title">
                <h2>Information</h2>
            </div>
            <p id="infoBoxContent" class="info-text"> You are currently in the queue. Please wait... </p>
            <p class="info-text"> Please don't leave this page for more than {{background_grace_period}} seconds. Otherwise you will be removed from the game.</p>
            <button class="refresh-button" onclick="location.reload();"> <span class="reload_symbol">&circlearrowright;	</span> Refresh Page</button>
>>>>>>> cbaeb9e9
        </div>
        <p id="infoBoxContent">
          Player {{player}} currently in queue. Please wait... <br />
          Please don't leave this page for more than {{background_grace_period}}
          seconds. Otherwise you will be removed from the game.
        </p>
        <button class="refresh-button" onclick="location.reload();">
          <span class="reload_symbol">&circlearrowright; </span> Refresh Page
        </button>
      </div>
    </div>

    <div class="flexbox-container custom_header">
      <p class="header">Player {{player}}</p>
      <img
        id="logo"
        src="{{ url_for('static', filename='images/IAV-Logo-White.svg') }}"
        onerror="this.onerror=null; this.src='{{ url_for('static', filename='images/blank.png') }}'"
      />
    </div>

    <div class="flexbox-container flexbox-controls" id="control">
<<<<<<< HEAD
      <div class="flexbox-item flexbox-slider">
        <input
          type="range"
          min="19"
          max="100"
          class="slider"
          id="speed_request"
        />
      </div>
=======
        <div class="flexbox-item flexbox-slider">
            <input type="range" min="19" max="100" class="slider" id="speed_request">
        </div>

        <div class="flexbox-container_middle">
            <div class="speedometer">
                <span class="flexbox-item flexbox-speed_display-label">Speed:</span>
                <span class="flexbox-item flexbox-speed_display"><strong> <span id="speed_actual" class="flexbox-speed_display value"> </span>  </strong> <span class="speed_unit"> km/h </span></span>
            </div>

            <div class="score">
                <span class="flexbox-item flexbox-score_display-label">Score:</span>
                <span class="flexbox-item flexbox-score_display"> <span id="player_score" class="flexbox-score_display value">0 </span> </span>
            </div>

            <div class="avatar">

                <img id="avatar" src="{{ url_for('static', filename='images/' + picture) }}" onerror="this.onerror=null; this.src='{{ url_for('static', filename='images/blank.png') }}'">
>>>>>>> cbaeb9e9

      <div class="flexbox-container_middle">
        <div class="speedometer">
          <span class="flexbox-item flexbox-speed_display-label">Speed:</span>
          <span class="flexbox-item flexbox-speed_display"
            ><strong>
              <span id="speed_actual" class="flexbox-speed_display value">
              </span>
            </strong>
            <span class="speed_unit"> km/h </span></span
          >
        </div>

        <div class="avatar">
          <img
            id="avatar"
            src="{{ url_for('static', filename='images/' + picture) }}"
            onerror="this.onerror=null; this.src='{{ url_for('static', filename='images/blank.png') }}'"
          />

          <div class="flexbox-item flexbox-hackedInfo" id="hackedInfo">
            <p class="hackedInfo_text">
              <strong> You have been hacked! </strong>
            </p>
            <p class="hackedInfo_text"><strong>Ask IAV for help.</strong></p>
          </div>
        </div>
      </div>

      <div class="flexbox-container_right">
        <div class="flexbox-driver_buttons">
          <div class="flexbox-item flexbox-change_lane_buttons">
            <button class="driver-buttons" id="make_uturn">
              &curvearrowleft;
            </button>
          </div>

          <div class="flexbox-item flexbox-change_lane_buttons">
            <button class="driver-buttons" id="change_lane_left">
              &ShortLeftArrow;
            </button>
            <button class="driver-buttons" id="change_lane_right">
              &ShortRightArrow;
            </button>
          </div>

          <div class="flexbox-item flexbox-change_lane_buttons">
            <button class="driver-buttons" id="switch_cars">Hack</button>
          </div>
        </div>
      </div>
    </div>
    <div class="loading-message" id="loadingMessage" style="display: none">
      <p class="loading_bar"></p>
    </div>

    <div id="loading-bar" class="loading-bar" style="display: none">
      <div id="loading-progress" class="loading-progress"></div>
    </div>

    <script type="text/javascript" charset="utf-8">


        var socket = io.connect('http://' + document.domain + ':' + location.port);

        document.cookie = "player={{ player }};path=/";

        <!-- slider to control velocity-->

        var slider = document.getElementById("speed_request");
        var speed_actual = document.getElementById("speed_actual");


        slider.oninput = function() {
          let percentValue = 5+ ((this.value - 20) / (100 - 20)) * (95-5);
          this.style.background = 'linear-gradient(to right, #0091FF 0%, #0091FF '+ percentValue +'%, #ddd ' + percentValue + '%, #ddd 100%)';
          socket.emit('slider_changed', {player: '{{player}}', value: this.value});
        };

        <!-- buttons to control lanes -->
        var buttonLeft = document.getElementById("change_lane_left");
        var buttonRight = document.getElementById("change_lane_right");

        buttonLeft.onclick = function() {
          socket.emit('lane_change', {player: '{{player}}', direction: 'left'});
        };

        buttonRight.onclick = function() {
          socket.emit('lane_change', {player: '{{player}}', direction: 'right'});
        };

        <!-- buttons to control uturn -->
        var buttonUTurn = document.getElementById("make_uturn");

        buttonUTurn.onclick = function() {
          socket.emit('make_uturn', {player: '{{player}}'});
        };

        <!-- buttons to switch cars -->
        var buttonSwitchCars = document.getElementById("switch_cars");

        buttonSwitchCars.onclick = function() {
          socket.emit('switch_cars', {player: '{{player}}'});
        };

        <!-- loading window -->
        window.onload = function() {
            socket.emit('driver_active', {player: '{{player}}'});
            let playerExists = {{ player_exists | tojson }};
            if(!playerExists) {
                document.getElementById("infoBoxOverlay").style.display = "flex";
            }
            else {
                document.getElementById("infoBoxOverlay").style.display = "none";

                var active_hacking_scenario = {{vehicle_information.active_hacking_scenario }};
                show_hacked_info(active_hacking_scenario);

                var slider_temp = document.getElementById("speed_request");
                slider_temp.value = {{ vehicle_information.speed_request }};
                slider.oninput();
            }
        };


        socket.on('connect', () => {
            socket.emit('handle_connect', {player: '{{ player }}'});
            console.log('Websocket connected');
        });


        window.onunload = function() {
            socket.emit('disconnected', {player: '{{ player }}'});
        }

        setInterval(function(){
            socket.emit('driver_heartbeat', {player: '{{ player }}'});
        }, {{ heartbeat_interval }});

        <!-- driving data functions -->
        function get_driving_data(){
          socket.emit('get_driving_data');
        };

        socket.on('update_driving_data', function(data){
          if(data.player == '{{player}}'){
            speed_actual.innerHTML = Math.round(data.speed_actual  / 1000 * 3.6 * {{vehicle_scale}});
            show_hacked_info(data.active_hacking_scenario);
          }
        });

        socket.on('update_player_score', function(data){
            if(data.player == '{{ player }}'){
                document.getElementById("player_score").innerHTML = data.score;
            }
        });

      let timerInterval;

      socket.on('send_proximity_vehicle', function(data) {
          clearInterval(timerInterval);
          const hacker_vehicle_id = data.hacker_vehicle_id;
          const getting_hacked_vehicle_id = data.getting_hacked_vehicle_id;
          const hacker_driver_id = data.hacker_driver_id;
          const getting_hacked_driver_id = data.getting_hacked_driver_id;
          const proximityTimer = data.proximity_timer * 1000;

          if (hacker_driver_id == "{{ player }}" && getting_hacked_vehicle_id != null){
            startLoadingBar(proximityTimer, getting_hacked_driver_id, "Trying to Hack: ");
          } else if (getting_hacked_driver_id == "{{ player }}" && hacker_driver_id != null){
            startLoadingBar(proximityTimer, hacker_driver_id, "Getting Hacked by: ")
          } else {
              resetLoadingBar();
              buttonSwitchCars.style.display = "none";
          }
      });

      socket.on('send_finished_proximity_timer', function(data) {
          if (data.hacker_driver_id == "{{ player }}"){
            buttonSwitchCars.style.display = "block";
            resetLoadingBar();
          }
          clearInterval(timerInterval);
      });

      function startLoadingBar(duration,vehicle_id, displayMessage) {
        const loadingBar = document.getElementById("loading-bar");
        const progress = document.getElementById("loading-progress");
        const loadingMessage = document.getElementById("loadingMessage");

        loadingBar.style.display = "block";
        loadingMessage.style.display = "block";
        document.getElementsByClassName("loading_bar")[0].innerHTML = displayMessage + vehicle_id;

        let startTime = Date.now();

        timerInterval = setInterval(() => {
          let elapsedTime = Date.now() - startTime;
          let progressWidth = Math.min((elapsedTime / duration) * 100, 100);
          progress.style.width = progressWidth + "%";

          if (progressWidth === 100) {
            clearInterval(timerInterval);
          }
        }, 100);
      }

      function resetLoadingBar() {
        const loadingBar = document.getElementById("loading-bar");
        const progress = document.getElementById("loading-progress");
        const loadingMessage = document.getElementById("loadingMessage");

        loadingBar.style.display = "none";
        progress.style.width = "0%";
        loadingMessage.style.display = "none";
        clearInterval(timerInterval);
      }

        function show_hacked_info(active_hacking_scenario){
          if(active_hacking_scenario == "0") {
            document.getElementById("hackedInfo").style.display = "none";
          }
          else {
            document.getElementById("hackedInfo").style.display = "block";
          }
        };

        socket.on('player_active', function(data) {
            if (data == "{{ player }}") {
                window.location.reload();
            }
        });

        socket.on('player_removed', function(data) {
            if (data.player_id == "{{ player }}") {

                var baseUrl = 'http://' + document.domain + ':' + location.port + '/driver/exit';
                var player = data.player_id;
                var reason = data.message;

                var fullUrl = baseUrl + "?player_id=" + encodeURIComponent(player) + "&reason=" + encodeURIComponent(reason);
                window.location.href = fullUrl;
            }
        });

        /**
        * item-update websocket event
        *
        * used to update items and item effect on driver ui of according player_id
        *
        * data send with websocket event:
        * data = {'player_id': player_id;
        *         'vehicle_id': vehicle_id;
        *         'item_stash': 'None';
        *         'item_active': 'None'}
        */
        const avatarElement = document.querySelector('.avatar');
        socket.on('item_update', function(data) {
            if (data.player_id == "{{ player }}") {
                if (data.item_active === 'hacking_protection') {
                    avatarElement.classList.add('protection-active');
                }
                else {
                    avatarElement.classList.remove('protection-active');
                }
            }
        });

        /**
        * Check if player leaves or enters the ui.
        */
        document.addEventListener('visibilitychange', function() {
            console.log(document.visibilityState);
            if (document.visibilityState === 'hidden') {
                // e.g. changed to different tab
                socket.emit('driver_inactive', {player: '{{player}}'});
            }
            else {
            // The page is visible again
                socket.emit('driver_active', {player: '{{player}}'});
            }
        });

        socket.on('redirect_to_minigame_ui', function() {
            window.location = 'http://' + document.domain + ':' + location.port + '/minigame';
        });
<<<<<<< HEAD
=======
        /**
         * Reload the page when told. Used when display settings changed
         */
         socket.on('reload_uis', function(data) {
            window.location.reload();
        });

>>>>>>> cbaeb9e9
    </script>
  </body>
</html><|MERGE_RESOLUTION|>--- conflicted
+++ resolved
@@ -35,22 +35,14 @@
   </head>
   <body>
     <div class="overlay" id="infoBoxOverlay">
-<<<<<<< HEAD
       <div class="info-box">
         <div class="info-title">
           <h2>Information</h2>
-=======
-        <div class="info-box">
-            <div class="info-title">
-                <h2>Information</h2>
-            </div>
-            <p id="infoBoxContent" class="info-text"> You are currently in the queue. Please wait... </p>
-            <p class="info-text"> Please don't leave this page for more than {{background_grace_period}} seconds. Otherwise you will be removed from the game.</p>
-            <button class="refresh-button" onclick="location.reload();"> <span class="reload_symbol">&circlearrowright;	</span> Refresh Page</button>
->>>>>>> cbaeb9e9
-        </div>
-        <p id="infoBoxContent">
-          Player {{player}} currently in queue. Please wait... <br />
+        </div>
+        <p id="infoBoxContent" class="info-text">
+          You are currently in the queue. Please wait...
+        </p>
+        <p class="info-text">
           Please don't leave this page for more than {{background_grace_period}}
           seconds. Otherwise you will be removed from the game.
         </p>
@@ -70,7 +62,6 @@
     </div>
 
     <div class="flexbox-container flexbox-controls" id="control">
-<<<<<<< HEAD
       <div class="flexbox-item flexbox-slider">
         <input
           type="range"
@@ -80,26 +71,6 @@
           id="speed_request"
         />
       </div>
-=======
-        <div class="flexbox-item flexbox-slider">
-            <input type="range" min="19" max="100" class="slider" id="speed_request">
-        </div>
-
-        <div class="flexbox-container_middle">
-            <div class="speedometer">
-                <span class="flexbox-item flexbox-speed_display-label">Speed:</span>
-                <span class="flexbox-item flexbox-speed_display"><strong> <span id="speed_actual" class="flexbox-speed_display value"> </span>  </strong> <span class="speed_unit"> km/h </span></span>
-            </div>
-
-            <div class="score">
-                <span class="flexbox-item flexbox-score_display-label">Score:</span>
-                <span class="flexbox-item flexbox-score_display"> <span id="player_score" class="flexbox-score_display value">0 </span> </span>
-            </div>
-
-            <div class="avatar">
-
-                <img id="avatar" src="{{ url_for('static', filename='images/' + picture) }}" onerror="this.onerror=null; this.src='{{ url_for('static', filename='images/blank.png') }}'">
->>>>>>> cbaeb9e9
 
       <div class="flexbox-container_middle">
         <div class="speedometer">
@@ -111,6 +82,15 @@
             </strong>
             <span class="speed_unit"> km/h </span></span
           >
+        </div>
+
+        <div class="score">
+          <span class="flexbox-item flexbox-score_display-label">Score:</span>
+          <span class="flexbox-item flexbox-score_display">
+            <span id="player_score" class="flexbox-score_display value"
+              >0
+            </span>
+          </span>
         </div>
 
         <div class="avatar">
@@ -386,16 +366,12 @@
         socket.on('redirect_to_minigame_ui', function() {
             window.location = 'http://' + document.domain + ':' + location.port + '/minigame';
         });
-<<<<<<< HEAD
-=======
         /**
          * Reload the page when told. Used when display settings changed
          */
          socket.on('reload_uis', function(data) {
             window.location.reload();
         });
-
->>>>>>> cbaeb9e9
     </script>
   </body>
 </html>
--- conflicted
+++ resolved
@@ -138,20 +138,17 @@
                 }
             };
 
-<<<<<<< HEAD
             playMinigame.textContent = 'Queue up for minigame';
             playMinigame.className = 'button_small button_pink'
             playMinigame.onclick = function(){
                 queue_up_for_minigame(c_map.player);
             };
-=======
             img_name = virtualCarsPics[c_map.car];
             var img = document.createElement('img');
             img.src = `../static/images/Virtual_Vehicles/${img_name}`;
             img.style.maxHeight = '50px';
             img.style.width = 'auto';
             cell_carPicture.appendChild(img);
->>>>>>> 04df85e2
 
             cell_player.innerText = c_map.player;
             cell_uuid.innerText = c_map.car;

--- conflicted
+++ resolved
@@ -18,17 +18,10 @@
     def __init__(self, cybersecurity_mng, socketio, environment_mng, password: str):
         self.password = password
         self.admin_token = secrets.token_urlsafe(12)
-<<<<<<< HEAD
-        self.staffUI_blueprint = Blueprint(name='staffUI_bp', import_name='staffUI_bp')
+        self.staffUI_blueprint: Blueprint = Blueprint(name='staffUI_bp', import_name='staffUI_bp')
         self.uuids = environment_mng.get_player_uuid_mapping()
-        self.scenarios = cybersecurity_mng.get_all_hacking_scenarios()
-        self.socketio = socketio
-=======
-        self.staffUI_blueprint: Blueprint = Blueprint(name='staffUI_bp', import_name='staffUI_bp')
-        self.uuids: dict = map_of_uuids  # {'player': 'uuid'}
         self.scenarios: List[dict] = cybersecurity_mng.get_all_hacking_scenarios()
         self.socketio: Any = socketio
->>>>>>> 390be243
         self.environment_mng = environment_mng
         self.devices: list = []
 

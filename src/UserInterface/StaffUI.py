--- conflicted
+++ resolved
@@ -15,16 +15,12 @@
 
 class StaffUI:
 
-<<<<<<< HEAD
     def __init__(self, cybersecurity_mng, socketio, environment_mng, password: str):
-=======
-    def __init__(self, map_of_uuids: dict, cybersecurity_mng, socketio, environment_mng, password: str):
         self.logger = logging.getLogger(__name__)
         self.logger.setLevel(logging.DEBUG)
         console_handler = logging.StreamHandler()
         self.logger.addHandler(console_handler)
 
->>>>>>> 5b70183a
         self.password = password
         self.admin_token = secrets.token_urlsafe(12)
         self.staffUI_blueprint: Blueprint = Blueprint(name='staffUI_bp', import_name='staffUI_bp')

--- conflicted
+++ resolved
@@ -94,8 +94,7 @@
             Angle of the vehicle, defining the direction the vehicle is facing in the simulation.
         """
         data = {'car': vehicle_id, 'position': position, 'angle': angle}
-<<<<<<< HEAD
-        self.__run_async_task(self.send_car_position(data))
+        self.__run_async_task(self.__emit_car_position(data))
         
         if self._vehicles is not None:
             self.check_vehicle_proximity(vehicle_id,position)             
@@ -142,9 +141,6 @@
                 if pos_other.distance_to(pos_self) < 200:
                         self._environment_manager.get_vehicle_by_vehicle_id(vehicle_id).vehicle_in_proximity = target_v_id
                         return
-=======
-        self.__run_async_task(self.__emit_car_position(data))
->>>>>>> 04df85e2
         return
 
     async def __emit_car_position(self, data: dict) -> None:

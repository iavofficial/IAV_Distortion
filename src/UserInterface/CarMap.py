--- conflicted
+++ resolved
@@ -2,35 +2,27 @@
 from flask_socketio import SocketIO
 
 from EnvironmentManagement.EnvironmentManager import EnvironmentManager
-<<<<<<< HEAD
+from EnvironmentManagement.ConfigurationHandler import ConfigurationHandler
+
 from DataModel.Vehicle import Vehicle
 from DataModel.ModelCar import ModelCar
 
 class CarMap:
+    """
+        Provides the visualization of the virtual race track.
+
+        Parameters
+        ----------
+        environment_manager: EnvironmentManager
+            Access to the EnvironmentManager to exchange information about queues and add or remove players and vehicles.
+        """
     def __init__(self, environment_manager: EnvironmentManager, socketio: SocketIO):
         self.carMap_blueprint: Blueprint = Blueprint(name='carMap_bp', import_name='carMap_bp')
         self._environment_manager = environment_manager
         self._vehicles: list[Vehicle] | None = self._environment_manager.get_vehicle_list()
+        self.config_handler: ConfigurationHandler = ConfigurationHandler()
 
         self._socketio: SocketIO = socketio
-=======
-from EnvironmentManagement.ConfigurationHandler import ConfigurationHandler
-
-
-class CarMap:
-    """
-    Provides the visualization of the virtual race track.
-
-    Parameters
-    ----------
-    environment_manager: EnvironmentManager
-        Access to the EnvironmentManager to exchange information about queues and add or remove players and vehicles.
-    """
-    def __init__(self, environment_manager: EnvironmentManager):
-        self.carMap_blueprint: Blueprint = Blueprint(name='carMap_bp', import_name='carMap_bp')
-        self._environment_manager: EnvironmentManager = environment_manager
-        self.config_handler = ConfigurationHandler()
->>>>>>> 1bad90a3
 
         def home_car_map():
             """
@@ -45,22 +37,10 @@
                 Returns a Response object representing the car map page.
             """
             track = environment_manager.get_track().get_as_list()
-<<<<<<< HEAD
             if self._vehicles is not None:
                 for vehicle in self._vehicles:
                     vehicle.set_virtual_location_update_callback(self.update_virtual_location)
 
-            return render_template("car_map.html", track=track, color_map=environment_manager.get_car_color_map())
-        self.carMap_blueprint.add_url_rule("", "home_car_map", view_func=home_car_map)
-
-    def get_blueprint(self) -> Blueprint:
-        return self.carMap_blueprint
-
-    def update_virtual_location(self, vehicle_id: str, position: dict, angle: float) -> None:
-        data = {'car': vehicle_id, 'position': position, 'angle': angle}
-        self._socketio.emit("car_positions", data)
-        return
-=======
             car_pictures = self.config_handler.get_configuration()["virtual_cars_pics"]
             return render_template("car_map.html", track=track, car_pictures=car_pictures,
                                    color_map=environment_manager.get_car_color_map())
@@ -77,4 +57,8 @@
             The Blueprint object associated with the instance.
         """
         return self.carMap_blueprint
->>>>>>> 1bad90a3
+
+    def update_virtual_location(self, vehicle_id: str, position: dict, angle: float) -> None:
+        data = {'car': vehicle_id, 'position': position, 'angle': angle}
+        self._socketio.emit("car_positions", data)
+        return
# Copyright 2024 IAV GmbH
#
# This file is part of the IAV-Distortion project an interactive
# and educational showcase designed to demonstrate the need
# of automotive cybersecurity in a playful, engaging manner.
# and is released under the "Apache 2.0". Please see the LICENSE
# file that should have been included as part of this package.
#

from quart import Blueprint, render_template, request
import uuid
import logging
import asyncio
import time

from socketio import AsyncServer

from DataModel.Driver import Driver
from DataModel.Effects.VehicleEffectList import VehicleEffectIdentification
from DataModel.Vehicle import Vehicle
from EnvironmentManagement.EnvironmentManager import EnvironmentManager
from EnvironmentManagement.ConfigurationHandler import ConfigurationHandler

from Minigames.Minigame_Controller import Minigame_Controller

logger = logging.getLogger(__name__)


class DriverUI:

    def __init__(self, behaviour_ctrl, environment_mng, sio: AsyncServer, name=__name__) -> None:
        self.driverUI_blueprint: Blueprint = Blueprint(name='driverUI_bp', import_name='driverUI_bp')
        self.vehicles: list = environment_mng.get_vehicle_list()
        self.behaviour_ctrl = behaviour_ctrl
        self._sio: AsyncServer = sio
        self.environment_mng: EnvironmentManager = environment_mng
        self.config_handler: ConfigurationHandler = ConfigurationHandler()

        self.__latest_driver_heartbeats: dict = {}
        self.__checking_heartbeats_flag: bool = False

        try:
            self.__driver_heartbeat_timeout: int = int(self.config_handler.get_configuration()["driver"]
                                                       ["driver_heartbeat_timeout_s"])
        except KeyError:
            logger.warning("No valid value for driver: driver_heartbeat_timeout in config_file. Using default "
                           "value of 30 seconds")
            self.__driver_heartbeat_timeout = 30

        try:
            self.__driver_proximity_timer: int = int(self.config_handler.get_configuration()["driver"]
                                                     ["driver_proximity_timer_s"])
        except KeyError:
            logger.warning("No valid value for driver: driver_proximity_timer in config_file. Using default "
                           "value of 5 seconds")
            self.__driver_proximity_timer = 5

        async def home_driver() -> str:
            """
            Load the driver ui page.

            Gets the clients cookie for identification, provides driving data and car image information to the client.

            Returns
            -------
                Returns a Response object representing a redirect to the driver ui page.
            """
            player = request.cookies.get("player")
            if player is None:
                player = str(uuid.uuid4())

            config = self.config_handler.get_configuration()

            heartbeat_interval = config["driver"]["driver_heartbeat_interval_ms"]
            background_grace_period = config["driver"]["driver_background_grace_period_s"]
            vehicle_scale = config["environment"]["env_vehicle_scale"]
            player_exists, picture, vehicle_information = self._prepare_html_data(player)

            return await render_template(template_name_or_list='driver_index.html', player=player,
                                         player_exists=player_exists,
                                         picture=picture,
                                         vehicle_information=vehicle_information,
                                         heartbeat_interval=heartbeat_interval,
                                         background_grace_period=background_grace_period,
                                         vehicle_scale=vehicle_scale,
                                         color_map=environment_mng.get_car_color_map())

        self.driverUI_blueprint.add_url_rule('/', 'home_driver', view_func=home_driver)

        async def exit_driver() -> str:
            player_id = request.args.get(key='player_id', type=str)
            reason = request.args.get(key='reason', default="You have been removed.", type=str)

            return await render_template(template_name_or_list='driver_exit.html', player=player_id, message=reason)

        self.driverUI_blueprint.add_url_rule('/exit', 'exit_driver', view_func=exit_driver)

        @self._sio.on('handle_connect')
        def handle_connected(sid: str, data: dict) -> None:
            """
            Calls environment manager function to update queues and vehicles.

            Custom event triggered on connection of a client to the driver ui. Event needed to handle reloads of
            driver ui properly. Receives the player id from client which is used by the environment manager to abort
            removing of player if reconnected in a certain time (e.g. when reloading the page).

            Parameters
            ----------
            sid: str
                ID of websocket client
            data: dict
                Data received with websocket event.
            """
            player = data["player"]
            self.environment_mng.put_player_on_next_free_spot(player)
            self.__run_async_task(self._sio.enter_room(sid, player))
            return

        @self._sio.on('disconnected')
        def handle_disconnected(sid, data):
            player = data["player"]
            logger.debug(f"Driver {player} disconnected!")
            self.__remove_player(player)
            self.__run_async_task(self._sio.close_room(player))
            return

        @self._sio.on('disconnect')
        def handle_clienet_disconnect(sid):
            logger.debug(f"Client {sid} disconnected.")
            return

        @self._sio.on('slider_changed')
        def handle_slider_change(sid, data) -> None:
            player = data['player']
            value = float(data['value'])
            car = self.environment_mng.get_vehicle_by_player_id(player)
            if car is None:
                logger.warning("Player %s tried to change their own vehicle speed but they don't have a vehicle. "
                               "Ignoring the request", player)
                return
            car_id = car.get_vehicle_id()
            self.behaviour_ctrl.request_speed_change_for(uuid=car_id, value_perc=value)
            return

        @self._sio.on('lane_change')
        def change_lane(sid, data: dict) -> None:
            player = data['player']
            direction = data['direction']
            car = self.environment_mng.get_vehicle_by_player_id(player)
            if car is None:
                logger.warning("Player %s tried to change their lane but they don't have a vehicle. "
                               "Ignoring the request", player)
                return
            car_id = car.get_vehicle_id()
            self.behaviour_ctrl.request_lane_change_for(uuid=car_id, value=direction)
            return

        @self._sio.on('make_uturn')
        def make_uturn(sid, data: dict) -> None:
            player = data['player']
            car = self.environment_mng.get_vehicle_by_player_id(player)
            if car is None:
                logger.warning("Player %s tried to make a u-turn but they don't have a vehicle. "
                               "Ignoring the request", player)
                return
            car_id = car.get_vehicle_id()
            self.behaviour_ctrl.request_uturn_for(uuid=car_id)
            return

        @self._sio.on('get_driving_data')
        def get_driving_data(sid, player: str) -> None:
            vehicle = self.get_vehicle_by_player(player=player)
            driving_data = vehicle.get_driving_data()
            self.update_driving_data(driving_data)
            return

        @self._sio.on('driver_heartbeat')
        def update_last_heartbeat(sid, data: dict) -> None:
            """
            Updates timestamp of latest received heartbeat for the players.
            """
            player = data["player"]
            self.__latest_driver_heartbeats[player] = time.time()
            return

        @self._sio.on('driver_inactive')
        def client_inactive(sid, data: dict) -> None:
            player = data.get("player")
            if player is None or not isinstance(player, str):
                logger.warning("Got invalid player data in driver_inactive message")
                return
            grace_period = self.config_handler.get_configuration()["driver"]["driver_background_grace_period_s"]
            logger.debug(f"Player {player} send the application to the background and will be removed in "
                         f"{grace_period} seconds.")
            self.environment_mng.schedule_remove_player_task(player=player, grace_period=grace_period)
            return

        @self._sio.on('driver_active')
        def client_active(sid, data: dict) -> None:
            player = data["player"]
            logger.debug(f"Player {player} is back in the application. Removal will be canceled or player will be "
                         f"added to the queue again.")
            self.environment_mng.put_player_on_next_free_spot(player)
            vehicle = self.get_vehicle_by_player(player=player)
            driver = self.environment_mng.get_driver_by_id(player_id=player)
            self.__run_async_task(self.__emit_driver_score(driver=driver))
            if vehicle is not None and driver.get_is_in_physical_vehicle() is not True:
                self.__run_async_task(self.__in_physical_vehicle(driver))
            return

        @self._sio.on('switch_cars')
        async def switch_cars(sid, data: dict) -> None:
            player = data["player"]
            vehicle = self.environment_mng.get_vehicle_by_player_id(player)
            if vehicle is None:
                logger.warn(f"Driver UI: No vehicle for player {player} could be found. Ignoring the switch request.")
                return
            target_vehicle_id = vehicle.vehicle_in_proximity
            if target_vehicle_id is None:
                logger.warn(f"Driver UI: No target vehicle id for player {player} driving {vehicle.get_vehicle_id()} \
                    could be found. Ignoring the switch request.")
                return
            target_vehicle = self.environment_mng.get_vehicle_by_vehicle_id(target_vehicle_id)
            if target_vehicle is None:
                logger.warn(f"Driver UI: No target vehicle for player {player} driving {vehicle.get_vehicle_id()} with \
                    target_vehicle_id {target_vehicle_id} could be found. Ignoring the switch request.")
                return
            if self.__has_hacking_protection(vehicle=target_vehicle):
                return
            target_player = target_vehicle.get_player_id()

            # Try to start Minigame
            minigame_task, minigame_object = Minigame_Controller.get_instance().\
                play_random_available_minigame(player, target_player)

            if minigame_task is None:
                logger.warning(f"DriverUI: The minigame for player {player} and player {target_player} could not be \
                    started for some reason. Ignoring the request.")
                return
            winner = await minigame_task
<<<<<<< HEAD
            logger.debug(f"DriverUI: The player {player} has won a minigame that was initiated by a hack of \
                vehicle {target_vehicle_id}.")
            if winner is None or winner == target_player:
=======
            logger.debug(f"DriverUI: The player {player} has won a minigame that was initiated by a hack of vehicle {target_vehicle_id}.")
            if winner is None or winner == target_player or winner == "":
>>>>>>> e567155c
                return

            self.environment_mng.manage_car_switch_for(player, target_vehicle_id)
            driver = self.environment_mng.get_driver_by_id(player_id=player)
            self.__run_async_task(self.__emit_driver_score(driver=driver))
            if vehicle is not None and driver.get_is_in_physical_vehicle() is not True:
                self.__run_async_task(self.__in_physical_vehicle(driver))
            return

    def update_driving_data(self, driving_data: dict) -> None:
        self.__run_async_task(self.__emit_driving_data(driving_data))
        return

    async def __emit_driving_data(self, driving_data: dict) -> None:
        await self._sio.emit('update_driving_data', driving_data)
        return

    def update_item_activity(self, item_data: dict) -> None:
        self.__run_async_task(self.__emit_item_data(item_data))
        return

    async def __emit_item_data(self, item_data: dict) -> None:
        await self._sio.emit('item_update', item_data)
        return

    def __run_async_task(self, task):
        """
        Run a asyncio awaitable task
        task: awaitable task
        """
        asyncio.create_task(task)
        # TODO: Log error, if the coroutine doesn't end successfully

    def get_blueprint(self) -> Blueprint:
        return self.driverUI_blueprint

    def get_vehicle_by_player(self, player: str):
        temp_vehicle = [vehicle for vehicle in self.vehicles if vehicle.player == player]
        if len(temp_vehicle) == 1:
            return temp_vehicle[0]
        elif len(temp_vehicle) < 1:
            return None
        else:
            # Todo: define error reaction if same player is assigned to different vehicles
            return None

    async def __emit_driver_score(self, driver: Driver) -> None:
        await self._sio.emit('update_player_score', {'score': driver.get_score(), 'player': driver.get_player_id()})

    async def __in_physical_vehicle(self, driver: Driver) -> None:
        driver.set_is_in_physical_vehicle(True)
        while self.get_vehicle_by_player(player=driver.get_player_id()) is not None and \
                "Virtual" not in self.get_vehicle_by_player(player=driver.get_player_id()).get_vehicle_id():
            driver.increase_score(1)
            await self._sio.emit('update_player_score', {'score': driver.get_score(), 'player': driver.get_player_id()})
            await self._sio.sleep(1)
        driver.set_is_in_physical_vehicle(False)
        return

    async def __check_driver_heartbeat_timeout(self):
        """
        Continuously checks driver heartbeats for timeouts.
        """
        while True:
            await asyncio.sleep(1)
            players = list(self.__latest_driver_heartbeats.keys())
            for player in players:
                if time.time() - self.__latest_driver_heartbeats.get(player, 0) > self.__driver_heartbeat_timeout:
                    logger.info(f'Player {player} timed out. Removing player from the game...')
                    self.__remove_player(player)

    async def __send_proximity_vehicle(self, player: str):
        """
        Continuously monitors a vehicle's proximity status and emits an update when its proximity status changes
        Parameters
        ----------
        player : str
            The identifier for the player whose vehicle proximity is being monitored
        """
        vehicle = self.get_vehicle_by_player(player=player)
        previous_vehicle_in_proximity = None
        previous_driver_getting_hacked = None
        if vehicle is not None:
            while True:
                vehicle = self.get_vehicle_by_player(player=player)
                if vehicle is None:
                    return
                await asyncio.sleep(0.1)
                if previous_vehicle_in_proximity != vehicle.vehicle_in_proximity:
                    uuid = vehicle.vehicle_id
                    proximity_vehicle = self.environment_mng.get_vehicle_by_vehicle_id(vehicle.vehicle_in_proximity)
                    if proximity_vehicle is None:
                        driver_getting_hacked = None
                    elif proximity_vehicle is not None and self.__has_hacking_protection(vehicle=proximity_vehicle):
                        self.__run_async_task(self.__send_abort_hacking(vehicle.get_player_id(),
                                                                        proximity_vehicle.get_player_id()))
                        vehicle.reset_proximity_timer()
                        continue
                    else:
                        driver_getting_hacked = proximity_vehicle.get_player_id()
                        previous_driver_getting_hacked = driver_getting_hacked

                    # Emit message only to the hacking driver and the driver that is being hacked
                    for room in [player, driver_getting_hacked, previous_driver_getting_hacked]:
                        if proximity_vehicle is not None and self.__has_hacking_protection(vehicle=proximity_vehicle):
                            self.__run_async_task(self.__send_abort_hacking(vehicle.get_player_id(),
                                                                            proximity_vehicle.get_player_id()))
                            vehicle.reset_proximity_timer()
                            break
                        if room is None:
                            continue
                        self.__run_async_task(self._sio.emit('send_proximity_vehicle',
                                                             {'hacker_vehicle_id': uuid,
                                                              'hacker_driver_id': player,
                                                              'getting_hacked_vehicle_id': vehicle.vehicle_in_proximity,
                                                              'getting_hacked_driver_id': driver_getting_hacked,
                                                              'proximity_timer': self.__driver_proximity_timer},
                                                             to=room))

                    previous_vehicle_in_proximity = vehicle.vehicle_in_proximity
                    vehicle.reset_proximity_timer()
                else:
                    if vehicle.vehicle_in_proximity is not None and \
                     self.__has_hacking_protection(
                      vehicle=self.environment_mng.get_vehicle_by_vehicle_id(vehicle_id=vehicle.vehicle_in_proximity)):
                        self.__run_async_task(self.__send_abort_hacking(vehicle.get_player_id(),
                                                                        proximity_vehicle.get_player_id()))
                        vehicle.reset_proximity_timer()
                        continue
                    if vehicle.vehicle_in_proximity is not None:
                        self.__run_async_task(self.__check_driver_proximity_timer(player))

    def __has_hacking_protection(self, vehicle: Vehicle) -> bool:
        for effect in vehicle.get_active_effects():
            if effect.identify() == VehicleEffectIdentification.HACKING_PROTECTION:
                return True
        return False

    async def __check_driver_proximity_timer(self, player: str):
        """
        Continuously monitors a vehicle's proximity timer and emits an update when its timer exceedes the limit
        Parameters
        ----------
        player : str
            The identifier for the player whose proximity timer is being monitored
        """
        vehicle = self.get_vehicle_by_player(player=player)
        if vehicle is not None:
            if time.time() - vehicle.proximity_timer > self.__driver_proximity_timer:
                proximity_vehicle = self.environment_mng.get_vehicle_by_vehicle_id(vehicle.vehicle_in_proximity)
                if proximity_vehicle is None:
                    return
                driver_getting_hacked = proximity_vehicle.get_player_id()
                for room in [player, driver_getting_hacked]:
                    if self.__has_hacking_protection(vehicle=proximity_vehicle):
                        self.__run_async_task(self.__send_abort_hacking(player, driver_getting_hacked))
                        vehicle.reset_proximity_timer()
                        break
                    if room is None:
                        continue
                    await self._sio.emit('send_finished_proximity_timer',
                                         {'hacker_driver_id': player,
                                          'getting_hacked_driver_id': driver_getting_hacked},
                                         to=room)

    async def __send_abort_hacking(self, hacker_player: str, hacked_player: str):
        await self._sio.emit('send_abort_hacking',
                             {'hacker_driver_id': hacker_player,
                              'getting_hacked_driver_id': hacked_player})

    def __remove_player(self, player: str) -> None:
        """
        Remove player from the game.

        Parameters
        ----------
        player: str
            ID of player to be removed.
        """
        if player in self.__latest_driver_heartbeats:
            del self.__latest_driver_heartbeats[player]
        grace_period = self.config_handler.get_configuration()["driver"]["driver_reconnect_grace_period_s"]
        self.environment_mng.schedule_remove_player_task(player=player, grace_period=grace_period)
        return

    def _prepare_html_data(self, player: str) -> tuple[bool, str, dict[str, str]]:
        """
        Update queue and get all required data to render a template for a player

        Parameters
        ----------
        player: str
            ID of the player for which the site should be rendered

        Returns
        -------
            Tuple consisting of
                - boolean whether the player has a vehicle assigned
                - string of the picture path or empty string
                - vehicle driving information
        """
        print(f"Driver {player} connected!")

        self.__latest_driver_heartbeats[player] = time.time()
        self.__run_async_task(self.__send_proximity_vehicle(player))
        if not self.__checking_heartbeats_flag:
            self.__run_async_task(self.__check_driver_heartbeat_timeout())
            self.__checking_heartbeats_flag = True
        config = self.config_handler.get_configuration()

        picture = ''  # default picture can be added here
        vehicle_information = {
            'active_hacking_scenario': '0',
            'speed_request': '0'
        }
        self.environment_mng.put_player_on_next_free_spot(player)
        vehicle = self.environment_mng.get_vehicle_by_player_id(player)

        if vehicle is not None:
            picture = vehicle.vehicle_id
            if vehicle.vehicle_id.startswith("Virtual Vehicle"):
                try:
                    picture = 'Virtual_Vehicles/' + config["virtual_cars_pics"][vehicle.vehicle_id]
                except KeyError:
                    logger.warning(f'No image configured for {vehicle.vehicle_id}.')
            else:
                picture = 'Real_Vehicles/' + picture.replace(":", "") + ".webp"
            vehicle.set_driving_data_callback(self.update_driving_data)
            vehicle.set_item_data_callback(self.update_item_activity)
            vehicle_information = vehicle.get_driving_data()
            logger.debug(f'Callback set for {player}')
        return vehicle is not None, picture, vehicle_information<|MERGE_RESOLUTION|>--- conflicted
+++ resolved
@@ -238,14 +238,9 @@
                     started for some reason. Ignoring the request.")
                 return
             winner = await minigame_task
-<<<<<<< HEAD
-            logger.debug(f"DriverUI: The player {player} has won a minigame that was initiated by a hack of \
-                vehicle {target_vehicle_id}.")
-            if winner is None or winner == target_player:
-=======
-            logger.debug(f"DriverUI: The player {player} has won a minigame that was initiated by a hack of vehicle {target_vehicle_id}.")
+            logger.debug(f"DriverUI: The player {player} has won a minigame that was \
+                initiated by a hack of vehicle {target_vehicle_id}.")
             if winner is None or winner == target_player or winner == "":
->>>>>>> e567155c
                 return
 
             self.environment_mng.manage_car_switch_for(player, target_vehicle_id)

--- conflicted
+++ resolved
@@ -171,7 +171,10 @@
             if minigame_task.cancelled():
                 winner = None
             else:
-<<<<<<< HEAD
+                winner = await minigame_task 
+            
+            await self._sio.emit('minigame_winner', {'minigame' : minigame_object.get_name(), 'winner' : winner, 'owner_of_physical_vehicle_at_start' : owner_of_physical_vehicle_at_start})
+            print(f"Winner of minigame {minigame_object.get_name()} is player {winner}.")
                 winner = await minigame_task
 
             await self._sio.emit('minigame_winner',
@@ -179,12 +182,6 @@
                                   'winner': winner,
                                   'owner_of_physical_vehicle_at_start': owner_of_physical_vehicle_at_start})
 
-=======
-                winner = await minigame_task 
-            
-            await self._sio.emit('minigame_winner', {'minigame' : minigame_object.get_name(), 'winner' : winner, 'owner_of_physical_vehicle_at_start' : owner_of_physical_vehicle_at_start})
-            print(f"Winner of minigame {minigame_object.get_name()} is player {winner}.")
->>>>>>> e567155c
             await asyncio.sleep(5)
             await self.redirect_to_driver_ui(*actually_playing)
 

{
	"virtual_cars_pics": {
		"D1:FF:AF:51:CB:30": "D1FFAF51CB30_top.webp",
		"E4:FD:70:8C:B2:7D": "E4FD708CB27D_top.webp",
		"DF:8B:DC:02:2C:23": "DF8BDC022C23_top.webp",
		"E7:51:D4:F7:45:EF": "E751D4F745EF_top.webp",
		"E8:7E:9F:34:CF:46": "E87E9F34CF46_top.webp",
		"F1:76:08:08:C1:00": "F1760808C100_top.webp",
		"F4:DB:E7:EA:7B:52": "F4DBE7EA7B52_top.webp",
		"FA:14:67:0F:39:FE": "FA14670F39FE_top.webp",
		"CE:27:5C:6C:64:6C": "CE275C6C646C_top.webp",
		"D1:18:20:19:98:C3": "D118201998C3_top.webp",
		"E3:53:EF:7C:22:84": "E353EF7C2284_top.webp",
		"F3:70:D7:1C:B1:14": "F370D71CB114_top.webp",
		"FE:9A:8F:15:50:8F": "FE9A8F15508F_top.webp",
		"FE:58:E5:40:D6:6A": "FE58E540D66A_top.webp",
		"Virtual Vehicle 1": "DF8BDC022C23_gold_top.webp",
		"Virtual Vehicle 2": "E751D4F745EF_green_top.webp",
		"Virtual Vehicle 3": "F4DBE7EA7B52_red_top.webp",
		"Virtual Vehicle 4": "E4FD708CB27D_purple_top.webp",
		"Virtual Vehicle 5": "D1FFAF51CB30_black_top.webp",
		"Virtual Vehicle 6": "FA14670F39FE_orange_top.webp",
		"Virtual Vehicle 7": "E87E9F34CF46_darkgreen_top.webp",
		"Virtual Vehicle 8": "F1760808C100_pink_top.webp",
		"Virtual Vehicle 9": "D1FFAF51CB30_blue_top.webp"
	},
	"driver": {
    "driver_proximity_timer_s": 5,
		"driver_heartbeat_interval_ms": 5000,
		"driver_heartbeat_timeout_s": 30,
		"driver_reconnect_grace_period_s": 5,
		"driver_background_grace_period_s": 30
	},
	"game_config": {
		"game_cfg_playing_time_limit_min": 5
	},
	"environment": {
		"env_auto_discover_anki_cars": true,
		"env_vehicle_scale": 59
	},
	"hacking_protection": {
		"protection_duration_s": 10
	},
	"item": {
		"item_spawn_interval": 30,
<<<<<<< HEAD
		"item_max_count" : 2
	},
	"minigame" : {
		"driving_speed_while_playing" : 30
=======
		"item_max_count": 2
	},
	"display_settings": {
		"disp_cm_slogan_enabled": true,
		"disp_cm_slogan_text": "Can it be Safe without Security? - Find out while racing with us!",
		"disp_cm_slogan_color": "#96e7ff",
		"disp_cm_qr_codes_enabled": true,
		"disp_cm_qr_codes_color": "#5500b4",
		"disp_cm_qr_background_enabled": true,
		"disp_cm_qr_background_color": "#96e7ff",
		"disp_cm_iav_header_enabled": false,
		"disp_cm_background_color": "#5500b4",
		"disp_cm_track_color": "#001a54",
		"disp_cm_track_border_color": "#001a54",
		"disp_cm_start_line_color": "#5500b4",
		"disp_cm_item_color": "#96e7ff",
		"disp_cm_default_settings": {
			"disp_cm_slogan_enabled": true,
			"disp_cm_slogan_text": "Can it be Safe without Security? - Find out while racing with us!",
			"disp_cm_slogan_color": "#96e7ff",
			"disp_cm_qr_codes_enabled": true,
			"disp_cm_qr_codes_color": "#5500b4",
			"disp_cm_qr_background_enabled": true,
			"disp_cm_qr_background_color": "#96e7ff",
			"disp_cm_iav_header_enabled": false,
			"disp_cm_background_color": "#5500b4",
			"disp_cm_track_color": "#001a54",
			"disp_cm_track_border_color": "#001a54",
			"disp_cm_start_line_color": "#5500b4",
			"disp_cm_item_color": "#96e7ff"
		}
>>>>>>> 04df85e2
	}
}<|MERGE_RESOLUTION|>--- conflicted
+++ resolved
@@ -43,12 +43,6 @@
 	},
 	"item": {
 		"item_spawn_interval": 30,
-<<<<<<< HEAD
-		"item_max_count" : 2
-	},
-	"minigame" : {
-		"driving_speed_while_playing" : 30
-=======
 		"item_max_count": 2
 	},
 	"display_settings": {
@@ -80,6 +74,7 @@
 			"disp_cm_start_line_color": "#5500b4",
 			"disp_cm_item_color": "#96e7ff"
 		}
->>>>>>> 04df85e2
-	}
+	},
+	"minigame" : {
+		"driving_speed_while_playing" : 30
 }
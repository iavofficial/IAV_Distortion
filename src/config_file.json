--- conflicted
+++ resolved
@@ -101,18 +101,15 @@
 			"diameter": 184
 		}
 	],
-<<<<<<< HEAD
-	"minigame" : {
-		"driving_speed_while_playing" : 30,
-		"tapping-contest" : {
-			"game-length" : 10
-=======
 	"minigame": {
 		"auto_drive_constantly": true,
 		"driving_speed_while_playing": 30,
 		"games": {
 			"Minigame_Test": true
-		}
+		},
+    "tapping-contest" : {
+			"game-length" : 10
+    }
 	},
 	"display_settings": {
 		"disp_cm_slogan_enabled": true,
@@ -142,7 +139,6 @@
 			"disp_cm_track_border_color": "#001a54",
 			"disp_cm_start_line_color": "#5500b4",
 			"disp_cm_item_color": "#96e7ff"
->>>>>>> c89c078b
 		}
 	}
 }
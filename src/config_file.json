--- conflicted
+++ resolved
@@ -43,7 +43,6 @@
 	},
 	"item": {
 		"item_spawn_interval": 30,
-<<<<<<< HEAD
 		"item_max_count" : 2
 	},
 	"track": [
@@ -104,8 +103,6 @@
 	],
 	"minigame" : {
 		"driving_speed_while_playing" : 30
-=======
-		"item_max_count": 2
 	},
 	"display_settings": {
 		"disp_cm_slogan_enabled": true,
@@ -136,6 +133,5 @@
 			"disp_cm_start_line_color": "#5500b4",
 			"disp_cm_item_color": "#96e7ff"
 		}
->>>>>>> 04df85e2
 	}
 }
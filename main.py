from VehicleMovementManagement.BehaviourController import BehaviourController
from EnvironmentManagement.EnvironmentManager import EnvironmentManager
from UserInterface.DriverUI import DriverUI
from UserInterface.StaffUI import StaffUI
from flask import Flask


class Main:
    def __init__(self):
        environment_mng = EnvironmentManager()
        vehicles = environment_mng.get_vehicle_list()
        player_uuid_map = environment_mng.get_player_uuid_mapping()

        behaviour_ctrl = BehaviourController(vehicles)

<<<<<<< HEAD
        driver_ui = DriverUI(map_of_uuids=player_uuid_map, drive_ctrl=driver_ctrl)
        driver_ui_blueprint = driver_ui.get_blueprint()
        staff_ui = StaffUI(map_of_uuids=player_uuid_map)
        staff_ui_blueprint = staff_ui.get_blueprint()

        app = Flask('IAV_Distortion', template_folder='Userinterface/templates', static_folder='Userinterface/static')
        app.register_blueprint(driver_ui_blueprint, url_prefix='/driver')
        app.register_blueprint(staff_ui_blueprint, url_prefix='/staff')
        app.run(debug=True, host='0.0.0.0')

=======
        driver_ui = DriverUI(map_of_uuids=player_uuid_map, drive_ctrl=behaviour_ctrl)
        driver_ui.run()
>>>>>>> e93f2495


if __name__ == '__main__':
    iav_distortion = Main()<|MERGE_RESOLUTION|>--- conflicted
+++ resolved
@@ -13,8 +13,7 @@
 
         behaviour_ctrl = BehaviourController(vehicles)
 
-<<<<<<< HEAD
-        driver_ui = DriverUI(map_of_uuids=player_uuid_map, drive_ctrl=driver_ctrl)
+        driver_ui = DriverUI(map_of_uuids=player_uuid_map, behaviour_ctrl=behaviour_ctrl)
         driver_ui_blueprint = driver_ui.get_blueprint()
         staff_ui = StaffUI(map_of_uuids=player_uuid_map)
         staff_ui_blueprint = staff_ui.get_blueprint()
@@ -24,11 +23,6 @@
         app.register_blueprint(staff_ui_blueprint, url_prefix='/staff')
         app.run(debug=True, host='0.0.0.0')
 
-=======
-        driver_ui = DriverUI(map_of_uuids=player_uuid_map, drive_ctrl=behaviour_ctrl)
-        driver_ui.run()
->>>>>>> e93f2495
-
 
 if __name__ == '__main__':
-    iav_distortion = Main()+    iav_distortuion = Main()
--- conflicted
+++ resolved
@@ -363,7 +363,6 @@
         assert not result
 
 
-<<<<<<< HEAD
 def test_get_track_returns_from_config(initialise_dependencies):
     """
     This tests that the EnvironmentManager returns the track it gets from the config or None, if it's not parsable
@@ -427,7 +426,8 @@
 
     virtual_location_service.notify_new_track.assert_called()
     physical_location_service.notify_new_track.assert_called()
-=======
+
+
 @pytest.mark.slow
 @pytest.mark.manual
 @pytest.mark.one_anki_car_needed
@@ -452,5 +452,4 @@
         else:
             behavior_controller.request_lane_change_for(car_uuid, 'right')
         await asyncio.sleep(0.5)
-    assert False
->>>>>>> b142a623
+    assert False